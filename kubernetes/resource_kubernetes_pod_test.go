--- conflicted
+++ resolved
@@ -354,36 +354,44 @@
 	})
 }
 
-<<<<<<< HEAD
 func TestAccKubernetesPod_with_nodeSelector(t *testing.T) {
 	var conf api.Pod
 
 	podName := fmt.Sprintf("tf-acc-test-%s", acctest.RandStringFromCharSet(10, acctest.CharSetAlphaNum))
 	imageName := "nginx:1.7.9"
 	region := os.Getenv("GOOGLE_REGION")
-=======
-func TestAccKubernetesPod_with_secret_vol_items(t *testing.T) {
-	var conf api.Pod
-
-	secretName := fmt.Sprintf("tf-acc-test-%s", acctest.RandStringFromCharSet(10, acctest.CharSetAlphaNum))
-	podName := fmt.Sprintf("tf-acc-test-%s", acctest.RandStringFromCharSet(10, acctest.CharSetAlphaNum))
-	imageName := "nginx:1.7.9"
->>>>>>> 7cd2b587
-
-	resource.Test(t, resource.TestCase{
-		PreCheck:     func() { testAccPreCheck(t) },
-		Providers:    testAccProviders,
-		CheckDestroy: testAccCheckKubernetesPodDestroy,
-		Steps: []resource.TestStep{
-			{
-<<<<<<< HEAD
+
+	resource.Test(t, resource.TestCase{
+		PreCheck:     func() { testAccPreCheck(t) },
+		Providers:    testAccProviders,
+		CheckDestroy: testAccCheckKubernetesPodDestroy,
+		Steps: []resource.TestStep{
+			{
 				Config: testAccKubernetesPodConfigNodeSelector(podName, imageName, region),
 				Check: resource.ComposeAggregateTestCheckFunc(
 					testAccCheckKubernetesPodExists("kubernetes_pod.test", &conf),
 					resource.TestCheckResourceAttr("kubernetes_pod.test", "spec.0.container.0.image", imageName),
 					resource.TestCheckResourceAttr("kubernetes_pod.test", "spec.0.node_selector.%", "1"),
 					resource.TestCheckResourceAttr("kubernetes_pod.test", "spec.0.node_selector.failure-domain.beta.kubernetes.io/region", region),
-=======
+				),
+			},
+		},
+	})
+}
+
+func TestAccKubernetesPod_with_secret_vol_items(t *testing.T) {
+	var conf api.Pod
+
+	secretName := fmt.Sprintf("tf-acc-test-%s", acctest.RandStringFromCharSet(10, acctest.CharSetAlphaNum))
+	podName := fmt.Sprintf("tf-acc-test-%s", acctest.RandStringFromCharSet(10, acctest.CharSetAlphaNum))
+	imageName := "nginx:1.7.9"
+
+	resource.Test(t, resource.TestCase{
+		PreCheck:     func() { testAccPreCheck(t) },
+		Providers:    testAccProviders,
+		CheckDestroy: testAccCheckKubernetesPodDestroy,
+		Steps: []resource.TestStep{
+			{
 				Config: testAccKubernetesPodConfigWithSecretItemsVolume(secretName, podName, imageName),
 				Check: resource.ComposeAggregateTestCheckFunc(
 					testAccCheckKubernetesPodExists("kubernetes_pod.test", &conf),
@@ -391,7 +399,6 @@
 					resource.TestCheckResourceAttr("kubernetes_pod.test", "spec.0.volume.0.secret.0.items.#", "1"),
 					resource.TestCheckResourceAttr("kubernetes_pod.test", "spec.0.volume.0.secret.0.items.0.key", "one"),
 					resource.TestCheckResourceAttr("kubernetes_pod.test", "spec.0.volume.0.secret.0.items.0.path", "path/to/one"),
->>>>>>> 7cd2b587
 				),
 			},
 		},
